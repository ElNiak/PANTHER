import os

SOURCE_DIR =  os.getcwd()
IMPLEM_DIR =  SOURCE_DIR + '/quic-implementations'
QUIC_DIR   =  SOURCE_DIR + '/QUIC-Ivy/doc/examples/quic/'
RESULT_DIR =  SOURCE_DIR + '/QUIC-Ivy/doc/examples/quic/test/'
IVY_DIR    =   SOURCE_DIR + '/QUIC-Ivy'
ENV_VAR = {
    "PROOTPATH": SOURCE_DIR,
<<<<<<< HEAD
    #"PYTHONPATH": IMPLEM_DIR + "/aioquic",
=======
    "PYTHONPATH": "${PYTHONPATH}:" + IMPLEM_DIR + "/aioquic",
    "PATH": os.getenv('PATH') + ":/go/bin", # "/go/bin:${"+ os.getenv('PATH') +"}", #
>>>>>>> 4d24a657
    "ZRTT_SSLKEYLOGFILE": SOURCE_DIR + "/QUIC-Ivy/doc/examples/quic/last_tls_key.txt",
    "RETRY_TOKEN_FILE": SOURCE_DIR + "/QUIC-Ivy/doc/examples/quic/last_retry_token.txt",
    "NEW_TOKEN_FILE": SOURCE_DIR + "/QUIC-Ivy/doc/examples/quic/last_new_token.txt",
    "ENCRYPT_TICKET_FILE": SOURCE_DIR + "/QUIC-Ivy/doc/examples/quic/last_encrypt_session_ticket.txt",
    "SESSION_TICKET_FILE": SOURCE_DIR + "/QUIC-Ivy/doc/examples/quic/last_session_ticket_cb.txt",
    "SAVED_PACKET": SOURCE_DIR + "/QUIC-Ivy/doc/examples/quic/saved_packet.txt",
    
    # "max_idle_timeout":  SOURCE_DIR + "/QUIC-Ivy/doc/examples/quic/max_idle_timeout.txt",
    # "max_ack_delay":  SOURCE_DIR + "/QUIC-Ivy/doc/examples/quic/max_ack_delay.txt",
    # "max_udp_payload_size":  SOURCE_DIR + "/QUIC-Ivy/doc/examples/quic/max_udp_payload_size.txt",
    # "max_datagram_frame_size":  SOURCE_DIR + "/QUIC-Ivy/doc/examples/quic/max_datagram_frame_size.txt",
    # "max_stream_data_bidi_local":  SOURCE_DIR + "/QUIC-Ivy/doc/examples/quic/max_stream_data_bidi_local.txt",
    # "max_stream_data_bidi_remote":  SOURCE_DIR + "/QUIC-Ivy/doc/examples/quic/max_stream_data_bidi_remote.txt",
    # "max_stream_data_uni":  SOURCE_DIR + "/QUIC-Ivy/doc/examples/quic/max_stream_data_uni.txt",
    "initial_max_stream_id_bidi":  SOURCE_DIR + "/QUIC-Ivy/doc/examples/quic/initial_max_stream_id_bidi.txt",
    # "initial_max_stream_id_uni":  SOURCE_DIR + "/QUIC-Ivy/doc/examples/quic/initial_max_stream_id_uni.txt",
    # "max_data":  SOURCE_DIR + "/QUIC-Ivy/doc/examples/quic/max_data.txt",
    # "max_bidi_streams":  SOURCE_DIR + "/QUIC-Ivy/doc/examples/quic/max_bidi_streams.txt",
    # "max_uni_streams":  SOURCE_DIR + "/QUIC-Ivy/doc/examples/quic/max_uni_streams.txt",
    
    "active_connection_id_limit":  SOURCE_DIR + "/QUIC-Ivy/doc/examples/quic/active_connection_id_limit.txt",
    "initial_max_stream_data_bidi_local":  SOURCE_DIR + "/QUIC-Ivy/doc/examples/quic/initial_max_stream_data_bidi_local.txt",
    "initial_max_stream_data_bidi_remote":  SOURCE_DIR + "/QUIC-Ivy/doc/examples/quic/initial_max_stream_data_bidi_remote.txt",
    "initial_max_stream_data_uni":  SOURCE_DIR + "/QUIC-Ivy/doc/examples/quic/initial_max_stream_data_uni.txt",   
    "initial_max_data":  SOURCE_DIR + "/QUIC-Ivy/doc/examples/quic/initial_max_data.txt",
    
    # "initial_max_bidi_streams":  SOURCE_DIR + "/QUIC-Ivy/doc/examples/quic/initial_max_bidi_streams.txt",
    # "initial_max_uni_streams":  SOURCE_DIR + "/QUIC-Ivy/doc/examples/quic/initial_max_uni_streams.txt",
    # "max_packet_size":  SOURCE_DIR + "/QUIC-Ivy/doc/examples/quic/max_packet_size.txt",
    #"LD_LIBRARY_PATH": os.getenv('LD_LIBRARY_PATH') + ":" + IVY_DIR +"/submodules/z3/build", # "/go/bin:${"+ os.getenv('PATH') +"}", #
    "PATH": os.getenv('PATH') + ":/go/bin:" + IVY_DIR +"/submodules/z3/build", # "/go/bin:${"+ os.getenv('PATH') +"}", #
    "PYTHONPATH": os.getenv('PYTHONPATH') + ":"+  IVY_DIR +"/submodules/z3/build/python",
}

# cp lib/libz3.so submodules/z3/build/python/z3
# cp lib/libz3.so submodules/z3/build/python/z3; export IVY_INCLUDE_PATH=IVY_INCLUDE_PATH:/usr/local/lib/python2.7/dist-packages/ivy/include/1.7;export Z3_LIBRARY_DIRS=$PWD/submodules/z3/build; export Z3_LIBRARY_PATH=$PWD/submodules/z3/build; export PATH=$PATH:$PWD/submodules/z3/build; export LD_LIBRARY_PATH=$LD_LIBRARY_PATH:$PWD/submodules/z3/build; export PYTHONPATH=$PYTHONPATH:$PWD/submodules/z3/build/python; ivy ui=cti doc/examples/client_server_example.ivy
# cp lib/libz3.so submodules/z3/build/python/z3; export IVY_INCLUDE_PATH=IVY_INCLUDE_PATH:/usr/local/lib/python2.7/dist-packages/ivy/include/1.7;export Z3_LIBRARY_DIRS=$PWD/submodules/z3/build; export Z3_LIBRARY_PATH=$PWD/submodules/z3/build; export PATH=$PATH:$PWD/submodules/z3/build; export LD_LIBRARY_PATH=$LD_LIBRARY_PATH:$PWD/submodules/z3/build; export PYTHONPATH=$PYTHONPATH:$PWD/submodules/z3/build/python; cd doc/examples/quic/quic_tests/server_tests; ivy ui=cti show_compiled=false pedantic=true isolate_mode=test isolate=this quic_server_test_stream.ivy; cd ../../../../..
# cp lib/libz3.so submodules/z3/build/python/z3; export IVY_INCLUDE_PATH=IVY_INCLUDE_PATH:/usr/local/lib/python2.7/dist-packages/ivy/include/1.7;export Z3_LIBRARY_DIRS=$PWD/submodules/z3/build; export Z3_LIBRARY_PATH=$PWD/submodules/z3/build; export PATH=$PATH:$PWD/submodules/z3/build; export LD_LIBRARY_PATH=$LD_LIBRARY_PATH:$PWD/submodules/z3/build; export PYTHONPATH=$PYTHONPATH:$PWD/submodules/z3/build/python; cd doc/examples/quic/quic_tests/server_tests; ivy_check diagnose=true show_compiled=false pedantic=true isolate_mode=test isolate=this quic_server_test_stream.ivy; cd ../../../../..
# cp lib/libz3.so submodules/z3/build/python/z3; export IVY_INCLUDE_PATH=IVY_INCLUDE_PATH:/usr/local/lib/python2.7/dist-packages/ivy/include/1.7;export Z3_LIBRARY_DIRS=$PWD/submodules/z3/build; export Z3_LIBRARY_PATH=$PWD/submodules/z3/build; export PATH=$PATH:$PWD/submodules/z3/build; export LD_LIBRARY_PATH=$LD_LIBRARY_PATH:$PWD/submodules/z3/build; export PYTHONPATH=$PYTHONPATH:$PWD/submodules/z3/build/python; cd doc/examples/quic/quic_tests/server_tests; ivy_check diagnose=true show_compiled=false pedantic=true trusted=false  trace=true isolate_mode=test isolate=this quic_server_test_stream.ivy; cd ../../../../..

# ptls_openssl_secp256r1
TESTS_SERVER = {
    # key = category of test
    "global_test": [
        'quic_server_test_stream'
        #'quic_server_test_stream_migration'
        # 'quic_server_test_max',
        # 'quic_server_test_accept_maxdata',
        # 'quic_server_test_reset_stream',
        # 'quic_server_test_connection_close',
        # 'quic_server_test_stop_sending',
    ],
    "unknow_test": [
        'quic_server_test_unknown',
        'quic_server_test_unknown_tp',
    ],
    "tp_error_test": [
        'quic_server_test_double_tp_error',
        'quic_server_test_tp_error',
        'quic_server_test_tp_acticoid_error',
        'quic_server_test_no_icid',
    ],
    "prot_error_test": [
        'quic_server_test_token_error',
        'quic_server_test_new_token_error',
        'quic_server_test_handshake_done_error',
        'quic_server_test_newconnectionid_error',
        'quic_server_test_max_limit_error',
    ],
    "field_error_test": [
        'quic_server_test_blocked_streams_maxstream_error',
        'quic_server_test_retirecoid_error',
        'quic_server_test_stream_limit_error',
        'quic_server_test_newcoid_length_error',
        'quic_server_test_newcoid_rtp_error',
        'quic_server_test_max_error',
    ],
    "0rtt_test": [
        "quic_server_test_0rtt"
    ],
    "retry_test": [
        "quic_server_test_retry"
    ],
    "vn_test": [
        "quic_server_test_version_negociation"
    ],
    "attacks_test": [
        # "quic_server_test_stream_vuln", #  picoquic draft 28
        # 'quic_server_test_retry_reuse_key' # double clients: picoquic draft 28 -> logs directly in implem folder + check draft tp code
        # "quic_server_test_ncid_quant_vulne" # quant draft 29
        "quic_server_test_mim"
        #"quic_server_test_attacker_reflection"
    ],
    "tp_ext": [
        "quic_server_test_version_negociation_ext",
        "quic_server_test_ext_min_ack_delay"
    ]
}

TESTS_MIM = {
    "attacks_test": [
        "quic_mim_test_forward"
    ]
}

TESTS_CUSTOM = []

# ptls_openssl_x25519
TESTS_CLIENT = {
    "global_test": [
        'quic_client_test_max'
        # 'quic_client_test_accept_maxdata',
        # 'quic_client_test_ext_min_ack_delay',
    ],
    "unknow_test": [
        'quic_client_test_unknown',
        'quic_client_test_unknown_tp',
    ],
    "tp_error_test": [
        'quic_client_test_double_tp_error',
        'quic_client_test_tp_error',
        'quic_client_test_tp_acticoid_error',
        'quic_client_test_no_ocid',
    ],
    "prot_error_test": [
        'quic_client_test_new_token_error',
        'quic_client_test_max_limit_error',
    ],
    "field_error_test": [
        'quic_client_test_blocked_streams_maxstream_error',
        'quic_client_test_retirecoid_error',
    ],
    "0rtt_test": [
        "quic_client_test_0rtt"
        # "quic_client_test_0rtt_invalid"
    ],
    "address_validation": [
        "quic_client_test_new_token_address_validation",
        "quic_client_test_0rtt_add_val"
    ],
    "retry_test": [
        "quic_client_test_retry"
    ],
    "vn_test": [
        "quic_client_test_version_negociation"
    ],
    "attacks_test": [
        # "quic_client_test_version_negociation_mim_modify",
        # "quic_client_test_version_negociation_mim_forge",
        "quic_client_test_mim"
        # "quic_client_test_mim_modify",
        # "quic_client_test_0rtt_mim_replay"

    ],
}
# TODO make interface dynamic

# TODO automatic in compose
# TODO seems useless
IMPLEMENTATIONS_PORTS = {
    "ivy":49150,
    "quant":49152,
    "quant-vuln":49153,
    "picoquic":49154,
    "picoquic-vuln":49155,
    "mvfst":49156,
    "lsquic":49157,
    "lsquic-vuln":49158,
    "quic-go":49159,
    "aioquic":49160,
    "quinn":49161,
    "quiche":49162,
}


IMPLEMENTATIONS = {
    # Server:
    # Client: sometimes decryption problem
    "quant":[ # NOT available in RFC9000 06/06/22
        [QUIC_DIR, IMPLEM_DIR + '/quant/Debug/bin/server -i implem -x 1000 -d . -o -c leaf_cert.pem -k leaf_cert.key -p 4443 -t 3600 -v 5 -q '+SOURCE_DIR +'/qlogs/quant -l '+SOURCE_DIR +'/tls-keys/secret.log'],
        [QUIC_DIR, IMPLEM_DIR + '/quant/Debug/bin/client -e 0xff00001d -i implem -c false -r 10 -s '+SOURCE_DIR +'/tickets/ticket.bin -l '+SOURCE_DIR +'/tls-keys/secret.log -q '+SOURCE_DIR +'/qlogs/quant -t 3600 -v 5  https://10.0.0.1:4443/index.html']
    ],
    # Server: quic_server_test_ncid_quant_vulne
    # Client: quic_client_test_version_negociation_mim 
    "quant-vuln":[
        [QUIC_DIR, IMPLEM_DIR + '/quant/Debug/bin/server -x 1000 -d . -c leaf_cert.pem -k leaf_cert.key -p 4443 -t 3600 -v 5 -q '+SOURCE_DIR +'/qlogs/quant-vuln -l '+SOURCE_DIR +'/tls-keys/secret.log'],
        [QUIC_DIR, IMPLEM_DIR + '/quant/Debug/bin/client -e 0xff00001c -c false -r 10 -l '+SOURCE_DIR +'/tls-keys/secret.log -q '+SOURCE_DIR +'/qlogs/quant-vuln -t 3600 -v 5  https://10.0.0.1:4443/index.html']
    ],
    # Server:
    # Client:
    "picoquic":[
        [IMPLEM_DIR + '/picoquic','./picoquicdemo -e implem -a hq-29 -l - -D -L -q '+SOURCE_DIR +'/qlogs/picoquic'],
        [IMPLEM_DIR + '/picoquic','./picoquicdemo -n servername -e implem -a hq-29 -T '+SOURCE_DIR +'/tickets/ticket.bin -v ff00001d -l - -D -L  10.0.0.1 4443']
    ],
    # Server: quic_server_test_retry_reuse_key
    # Client:
    "picoquic-vuln":[
        [IMPLEM_DIR + '/picoquic-vuln','./picoquicdemo -D -L'],
        [""]
    ],
    # Server:
    # Client:
    # "pquic":[
    #     [SOURCE_DIR + '/pquic','./picoquicdemo -D -L -l - '],
    #     [""]
    # ],
    # Server: Not working anymore (installation) tocheck => ok now, set 1 cpu to compile + TODO configure 0rtt, no session ticket -> OKK -> need shim local var
    # Client: Not working: unknown reason (ok now, vn condition problem) (todo 0rtt) -> check why few packet are sent -> +- ok now, somtime 0rtt done, sometime not
    "mvfst":[
        [IMPLEM_DIR + '/mvfst/_build/build/quic/samples/','./echo -mode=server -host=10.0.0.3 -port=4443  -v=10  '],
        [IMPLEM_DIR + '/mvfst/_build/build/quic/samples/','./echo -mode=client -host="10.0.0.1" -port=4443  -v=10 -stop_logging_if_full_disk']
    ],
    # Server: Internal error
    # Client:
    "lsquic":[
        [IMPLEM_DIR + '/lsquic/bin/','./http_server -c www.example.org/,'+SOURCE_DIR +'/QUIC-Ivy/doc/examples/quic/leaf_cert.pem,'+SOURCE_DIR +'/QUIC-Ivy/doc/examples/quic/leaf_cert.key -Q hq-interop -D -s 127.0.0.1:4443 -l event=debug,engine=debug -o version=00000001 -G '+SOURCE_DIR +'/tls-keys/'],
        [IMPLEM_DIR + '/lsquic/bin/','./http_client -0 '+SOURCE_DIR +'/tickets/ticket.bin -4 -Q hq-interop -R 10 -w 7 -r 7 -s 10.0.0.1:4443 -t -l event=debug,engine=debug -p /1.html /2.html /3.html /4.html /5.html /6.html /7.html -H 127.0.0.1 -o version=00000001 -o scid_len=8']
    ],
    # Server: Internal error
    # Client:
    "lsquic-vuln":[
        [IMPLEM_DIR + '/lsquic-vuln/bin/','./http_server -c www.example.org/,'+SOURCE_DIR +'/QUIC-Ivy/doc/examples/quic/leaf_cert.pem,'+SOURCE_DIR +'/QUIC-Ivy/doc/examples/quic/leaf_cert.key -Q hq-interop -D -s 127.0.0.1:4443 -l event=debug,engine=debug -o version=ff00001d -G '+SOURCE_DIR +'/tls-keys/'],
        [IMPLEM_DIR + '/lsquic-vuln/bin/','./http_client -0 '+SOURCE_DIR +'/tickets/ticket.bin -4 -Q hq-29 -R 10 -w 7 -r 7 -s 127.0.0.1:4443 -t -l event=debug,engine=debug -p /1.html /2.html /3.html /4.html /5.html /6.html /7.html -H 127.0.0.1 -o version=ff00001d -o scid_len=8']
    ],
    # Server: error -> ok cert pb  + 0rtt need app_close and not co_close -> shim global var bugs
    # Client: 0rtt (todo -> ok now) + set max cid  (ok now)
    "quic-go":[
        [IMPLEM_DIR + '/quic-go/server/','./server -c '+SOURCE_DIR +'/QUIC-Ivy/doc/examples/quic/cert.pem -k '+SOURCE_DIR +'/QUIC-Ivy/doc/examples/quic/priv.key -p 4443 127.0.0.1'],
        [IMPLEM_DIR + '/quic-go/client/','./client -X '+SOURCE_DIR +'/tls-keys/secret.log -P -v 127.0.0.1 4443 ']
    ],
    # Server:
    # Client:
    "aioquic":[
        [IMPLEM_DIR + '/aioquic/','python3.9 examples/http3_server.py --quic-log '+SOURCE_DIR +'/qlogs/aioquic --certificate '+SOURCE_DIR +'/quic-implementations/aioquic/tests/ssl_cert.pem --private-key '+SOURCE_DIR +'/quic-implementations/aioquic/tests/ssl_key.pem  -v -v --host 127.0.0.1 --port 4443 -l '+SOURCE_DIR +'/tls-keys/secret.log'],
        [IMPLEM_DIR + '/aioquic/','python3.9 examples/http3_client.py --zero-rtt -s '+SOURCE_DIR +'/tickets/ticket.bin -l '+SOURCE_DIR +'/tls-keys/secret.log -v -q '+SOURCE_DIR +'/qlogs/aioquic/ --ca-certs tests/pycacert.pem -i --insecure --legacy-http https://10.0.0.1:4443/index.html https://10.0.0.1:4443/index.html https://10.0.0.1:4443/index.html https://10.0.0.1:4443/index.html https://10.0.0.1:4443/index.html https://10.0.0.1:4443/index.html https://10.0.0.1:4443/index.html https://10.0.0.1:4443/index.html https://10.0.0.1:4443/index.html']
    ],
    # Server: cid 0x0 & 0x1 + comment 1 line in quic_frame
    # Client: Not working: unknown reason (ok now, check alpn + ignore cert) -> no co_close ? + 0rtt todo +- ok now
    "quinn":[ # TODO RUST_LOG="debug" RUST_BACKTRACE=1  server
        [IMPLEM_DIR + '/quinn/','cargo run -vv --example server '+SOURCE_DIR +'/QUIC-Ivy/doc/examples/quic/index.html --listen 127.0.0.1:4443'],
        [IMPLEM_DIR + '/quinn/','cargo run -vv --example client https://10.0.0.1:4443/index.html --keylog']
    ],
    # Server: 0rtt not working: 2 session ticket with unknown extension (ok now)
    # Client: 0rtt client not implemented in v0.0.7 -> update to 0.9.0  +- ok now, somtime 0rtt done, sometime not (check other version)
    "quiche":[ # TODO RUST_LOG="debug" RUST_BACKTRACE=1 
        [IMPLEM_DIR + '/quiche/','cargo run --bin quiche-server --  --root . --no-grease --cert '+ SOURCE_DIR +'/QUIC-Ivy/doc/examples/quic/cert.pem --early-data --dump-packets '+SOURCE_DIR +'/qlogs/quiche/dump_packet.txt --key '+SOURCE_DIR +'/QUIC-Ivy/doc/examples/quic/priv.key --no-retry --listen 127.0.0.1:4443' ],
        [IMPLEM_DIR + '/quiche/','cargo run --bin quiche-client -- https://10.0.0.1:4443/index.html --dump-json --session-file '+SOURCE_DIR +'/tickets/ticket.bin --wire-version 00000001 --no-verify --body / -n 5']
    ],
    # Server:
    # Client:
    # "chromium":[
    #     [IMPLEM_DIR + '/chromium/src','./out/Default/quic_server --port=4443 --quic_response_cache_dir=/tmp/quic-data/www.example.org   --certificate_file=net/tools/quic/certs/out/leaf_cert.pem --key_file=net/tools/quic/certs/out/leaf_cert.pkcs8 --quic-enable-version-99  --generate_dynamic_responses --allow_unknown_root_cert --v=1'],
    #     [IMPLEM_DIR + '/chromium/src','./out/Default/quic_client --host=127.0.0.1 --port=6121 --disable_certificate_verification  https://www.example.org/ --v=1 --quic_versions=h3-23']
    # ],
    # TODO quickly + minq
}<|MERGE_RESOLUTION|>--- conflicted
+++ resolved
@@ -7,12 +7,8 @@
 IVY_DIR    =   SOURCE_DIR + '/QUIC-Ivy'
 ENV_VAR = {
     "PROOTPATH": SOURCE_DIR,
-<<<<<<< HEAD
-    #"PYTHONPATH": IMPLEM_DIR + "/aioquic",
-=======
     "PYTHONPATH": "${PYTHONPATH}:" + IMPLEM_DIR + "/aioquic",
     "PATH": os.getenv('PATH') + ":/go/bin", # "/go/bin:${"+ os.getenv('PATH') +"}", #
->>>>>>> 4d24a657
     "ZRTT_SSLKEYLOGFILE": SOURCE_DIR + "/QUIC-Ivy/doc/examples/quic/last_tls_key.txt",
     "RETRY_TOKEN_FILE": SOURCE_DIR + "/QUIC-Ivy/doc/examples/quic/last_retry_token.txt",
     "NEW_TOKEN_FILE": SOURCE_DIR + "/QUIC-Ivy/doc/examples/quic/last_new_token.txt",
