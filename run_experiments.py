--- conflicted
+++ resolved
@@ -407,97 +407,7 @@
     else:
         experiments.launch_experiments()
 
-<<<<<<< HEAD
 if __name__ == "__main__":    
-=======
-        if test == "quic_client_test_version_negociation_mim":
-            subprocess.Popen("bash "+ SOURCE_DIR + "/mim-setup.sh", 
-                                                shell=True, executable="/bin/bash").wait()
-        else:
-            subprocess.Popen("bash "+ SOURCE_DIR + "/mim-reset.sh", 
-                                                shell=True, executable="/bin/bash").wait()
-
-        for j in range(0,ni):
-            for implementation in implementations:  
-                print(implementations)
-                os.environ['TEST_IMPL'] = implementation
-                os.environ['TEST_ALPN'] = "hq-29"
-                os.environ['SSLKEYLOGFILE'] = SOURCE_DIR +"/tls-keys/"+implementation+"_key.log"
-                for i in range(0,args.iter):
-                    if j == 1:
-                        test = initial_test + "_app_close"
-                    elif j == 2:
-                        test = initial_test + "_co_close"
-                    log.info("Test: "+test)
-                    log.info("Implementation: "+implementation)
-                    log.info("Iteration: "+str(i+1) +"/" + str(args.iter))
-                    os.environ['CNT'] = str(count_1)
-                    #os.environ['RND'] = os.getenv("RANDOM")
-                    subprocess.Popen("> "+ SOURCE_DIR +"/tickets/ticket.bin", 
-                                                shell=True, executable="/bin/bash").wait()
-                    path = SOURCE_DIR + '/QUIC-Ivy/doc/examples/quic/test/temp/'
-                    #print(path)
-                    folders = [os.path.join(path, f) for f in os.listdir(path) if os.path.isdir(os.path.join(path, f))]
-                    #print(folders)
-                    pcap_i = len(folders)
-                    log.info(pcap_i)
-                    ivy_dir = path+str(pcap_i)
-                    pcap_name = ivy_dir +"_"+ implementation +"_"+ test +".pcap"
-                    subprocess.Popen("touch "+pcap_name, 
-                                                shell=True, executable="/bin/bash").wait()
-                    subprocess.Popen("sudo /bin/chmod o=xw "+ pcap_name, 
-                                                shell=True, executable="/bin/bash").wait()
-                    log.info("\tStart thsark")
-                    #time.sleep(10) # for server test 
-                    # TODO kill entual old quic implem
-                    p = subprocess.Popen(["sudo", "tshark", "-w",
-                                pcap_name,
-                                "-i", "lo", "-f", 'udp'],
-                                stdout=sys.stdout)
-                    runner.quic_implementation = implementation
-                    subprocess.Popen("/bin/mkdir " + ivy_dir, 
-                                                shell=True, executable="/bin/bash").wait()
-                    ivy_out = ivy_dir + '/ivy_stdout.txt'
-                    ivy_err = ivy_dir + '/ivy_stderr.txt'
-                    sys.stdout = open(ivy_out, 'w')
-                    sys.stderr = open(ivy_err, 'w')
-                    log.info("\tStart run")
-                    try:
-                        runner.output_path = None
-                        runner.run_exp(initial_test,pcap_i,pcap_name,i,j)
-                    except Exception as e:
-                        print(e)
-                    finally: # In Runner.py
-                        sys.stdout.close()
-                        sys.stderr.close()
-                        sys.stdout = sys.__stdout__
-                        sys.stderr = sys.__stderr__
-                        subprocess.Popen("/usr/bin/tail -2 " + ivy_err, 
-                                                shell=True, executable="/bin/bash").wait()
-                        subprocess.Popen("/usr/bin/tail -2 " + ivy_out, 
-                                                shell=True, executable="/bin/bash").wait()
-                        subprocess.Popen("/bin/kill $(lsof -i udp) >/dev/null 2>&1", 
-                                                shell=True, executable="/bin/bash").wait()
-                        log.info("\tKill thsark")
-                        subprocess.Popen("sudo /usr/bin/pkill tshark", 
-                                                shell=True, executable="/bin/bash").wait()
-                        #p.kill()
-                        count_1 += 1
-                        bar_f.update(count_1)
-    bar_f.finish()
-    remove_includes(included_files)
-    subprocess.Popen("sudo /bin/cp -r "+ SOURCE_DIR +"/tls-keys/ " + SOURCE_DIR + '/QUIC-Ivy/doc/examples/quic/test/temp/', 
-                        shell=True, executable="/bin/bash").wait()
-    subprocess.Popen("sudo /bin/cp -r "+ SOURCE_DIR +"/tickets/ " + SOURCE_DIR + '/QUIC-Ivy/doc/examples/quic/test/temp/', 
-                        shell=True, executable="/bin/bash").wait()
-    subprocess.Popen("sudo /bin/cp -r "+ SOURCE_DIR +"/qlogs/ " + SOURCE_DIR + '/QUIC-Ivy/doc/examples/quic/test/temp/', 
-                        shell=True, executable="/bin/bash").wait()
-
-if __name__ == "__main__":
-    if MEMORY_PROFILING:
-        tracemalloc.start()
-    
->>>>>>> e958d137
     try:
         main()
     except Exception as e:
@@ -506,16 +416,10 @@
         sys.stdout.close()
         sys.stderr.close() 
         sys.stdout = sys.__stdout__
-        sys.stderr = sys.__stderr__
-<<<<<<< HEAD
-        subprocess.Popen("kill $(lsof -i udp) >/dev/null 2>&1") 
+        sys.stderr = sys.__stderr__        subprocess.Popen("kill $(lsof -i udp) >/dev/null 2>&1") 
         subprocess.Popen("sudo pkill tshark")
         subprocess.Popen("bash "+ SOURCE_DIR + "/vnet_reset.sh", 
                         shell=True, executable="/bin/bash").wait()
         subprocess.Popen("/bin/kill $(/usr/bin/lsof -i udp) >/dev/null 2>&1") 
-=======
-        subprocess.Popen("/bin/kill $(lsof -i udp) >/dev/null 2>&1") 
->>>>>>> e958d137
         subprocess.Popen("sudo /usr/bin/pkill tshark")
 
-   